﻿<Project Sdk="Microsoft.NET.Sdk">

  <PropertyGroup>
    <TargetFramework>netstandard2.0</TargetFramework>
<<<<<<< HEAD
    <GeneratePackageOnBuild>false</GeneratePackageOnBuild>
    <Version>0.2.2</Version>
    <Authors>Ty Butler</Authors>
    <Company>BCI2000</Company>
    <Product />
    <Description>Interface for controlling BCI2000 remotely.</Description>
    <PackageLicenseFile>LICENSE.md</PackageLicenseFile>
    <RepositoryUrl>https://github.com/neurotechcenter/BCI2000RemoteNET</RepositoryUrl>
    <PackageIcon>prompt256.png</PackageIcon>
    <PackageIconUrl />
    <RepositoryType>Git</RepositoryType>
=======
    <Version>0.2.3</Version>
    <GeneratePackageOnBuild>true</GeneratePackageOnBuild>
>>>>>>> d9203353
  </PropertyGroup>

  <ItemGroup>
    <None Include="LICENSE.md">
      <Pack>True</Pack>
      <PackagePath></PackagePath>
    </None>
    <None Include="prompt256.png">
      <Pack>True</Pack>
      <PackagePath></PackagePath>
    </None>
    <Content Include="README.md">
      <Pack>true</Pack>
      <PackagePath>\</PackagePath>
    </Content>
  </ItemGroup>

</Project><|MERGE_RESOLUTION|>--- conflicted
+++ resolved
@@ -2,9 +2,8 @@
 
   <PropertyGroup>
     <TargetFramework>netstandard2.0</TargetFramework>
-<<<<<<< HEAD
-    <GeneratePackageOnBuild>false</GeneratePackageOnBuild>
-    <Version>0.2.2</Version>
+    <GeneratePackageOnBuild>true</GeneratePackageOnBuild>
+    <Version>0.2.3</Version>
     <Authors>Ty Butler</Authors>
     <Company>BCI2000</Company>
     <Product />
@@ -14,10 +13,6 @@
     <PackageIcon>prompt256.png</PackageIcon>
     <PackageIconUrl />
     <RepositoryType>Git</RepositoryType>
-=======
-    <Version>0.2.3</Version>
-    <GeneratePackageOnBuild>true</GeneratePackageOnBuild>
->>>>>>> d9203353
   </PropertyGroup>
 
   <ItemGroup>
